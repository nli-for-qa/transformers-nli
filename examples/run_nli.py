--- conflicted
+++ resolved
@@ -455,10 +455,6 @@
         scores = None
         out_label_ids = None
 
-<<<<<<< HEAD
-=======
-        #for batch in tqdm(eval_dataloader, desc="Evaluating", miniters=100):
->>>>>>> 931ac5c7
         for batch in eval_dataloader:
             model.eval()
             batch = tuple(t.to(args.device) for t in batch)
