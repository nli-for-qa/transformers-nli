# coding=utf-8
# Copyright 2018 The Google AI Language Team Authors and The HuggingFace Inc. team.
# Copyright (c) 2018, NVIDIA CORPORATION.  All rights reserved.
#
# Licensed under the Apache License, Version 2.0 (the "License");
# you may not use this file except in compliance with the License.
# You may obtain a copy of the License at
#
#     http://www.apache.org/licenses/LICENSE-2.0
#
# Unless required by applicable law or agreed to in writing, software
# distributed under the License is distributed on an "AS IS" BASIS,
# WITHOUT WARRANTIES OR CONDITIONS OF ANY KIND, either express or implied.
# See the License for the specific language governing permissions and
# limitations under the License.
""" Finetuning the library models for sequence classification on NLI Tasks (Bert, XLM, XLNet, RoBERTa, Albert, XLM-RoBERTa)."""

import argparse
import glob
import json
import logging
import os
import random
import csv

import numpy as np
import torch
from torch.utils.data import DataLoader, RandomSampler, SequentialSampler, TensorDataset
from torch.utils.data.distributed import DistributedSampler
from tqdm import tqdm, trange

from transformers import (
    WEIGHTS_NAME,
    AdamW,
    AlbertConfig,
    AlbertForSequenceClassification,
    AlbertTokenizer,
    BertConfig,
    BertForSequenceClassification,
    BertTokenizer,
    DistilBertConfig,
    DistilBertForSequenceClassification,
    DistilBertTokenizer,
    RobertaConfig,
    RobertaForSequenceClassification,
    RobertaForSequenceClassificationTwoClassWithSigmoid,
    RobertaForMultipleChoice,
    RobertaTokenizer,
    RobertaForTransferableMCQ,
    RobertaForTransferableEntailment,
    XLMConfig,
    XLMForSequenceClassification,
    XLMRobertaConfig,
    XLMRobertaForSequenceClassification,
    XLMRobertaTokenizer,
    XLMTokenizer,
    XLNetConfig,
    XLNetForSequenceClassification,
    XLNetTokenizer,
    get_linear_schedule_with_warmup,
)

from utils_nli import convert_examples_to_features
from utils_nli import nli_output_modes as output_modes
from utils_nli import nli_processors as processors

try:
    from torch.utils.tensorboard import SummaryWriter
except ImportError:
    from tensorboardX import SummaryWriter

from wandb_utils import wandb, wandb_present, reset_output_dir, wandb_log  # noqa
from wandb_utils import init as wandb_init
logger = logging.getLogger(__name__)

ALL_MODELS = sum(
    (tuple(conf.pretrained_config_archive_map.keys()) for conf in (
        BertConfig,
        XLNetConfig,
        XLMConfig,
        RobertaConfig,
        DistilBertConfig,
        AlbertConfig,
        XLMRobertaConfig,
    )),
    (),
)


class RobertaTokenizerRev(RobertaTokenizer):
    def truncate_sequences(self,
                           ids,
                           pair_ids=None,
                           num_tokens_to_remove=0,
                           truncation_strategy="longest_first",
                           stride=0,
                           truncate_from_end=True):
        ids.reverse()

        if pair_ids is not None:
            pair_ids.reverse()
        ids, pair_ids, overflowing_tokens = super().truncate_sequences(
            ids,
            pair_ids,
            num_tokens_to_remove=num_tokens_to_remove,
            truncation_strategy=truncation_strategy,
            stride=stride)
        ids.reverse()

        if pair_ids is not None:
            pair_ids.reverse()
        overflowing_tokens.reverse()

        return (ids, pair_ids, overflowing_tokens)


MODEL_CLASSES = {
    "bert": (BertConfig, BertForSequenceClassification, BertTokenizer),
    "xlnet": (XLNetConfig, XLNetForSequenceClassification, XLNetTokenizer),
    "xlm": (XLMConfig, XLMForSequenceClassification, XLMTokenizer),
    "roberta-nli": (RobertaConfig, RobertaForSequenceClassification,
                    RobertaTokenizer),
    "roberta-nli-rev": (RobertaConfig, RobertaForSequenceClassification,
                        RobertaTokenizerRev),
    "roberta-nli-transferable":
    (RobertaConfig, RobertaForTransferableEntailment, RobertaTokenizer),
    "roberta-nli-transferable-rev":
    (RobertaConfig, RobertaForTransferableEntailment, RobertaTokenizerRev),
    "roberta-qa": (RobertaConfig, RobertaForMultipleChoice, RobertaTokenizer),
    "roberta-qa-rev": (RobertaConfig, RobertaForMultipleChoice,
                       RobertaTokenizerRev),
    "roberta-qa-transferable": (RobertaConfig, RobertaForTransferableMCQ,
                                RobertaTokenizer),
    "roberta-qa-transferable-rev": (RobertaConfig, RobertaForTransferableMCQ,
                                    RobertaTokenizerRev),
    "distilbert": (DistilBertConfig, DistilBertForSequenceClassification,
                   DistilBertTokenizer),
    "albert": (AlbertConfig, AlbertForSequenceClassification, AlbertTokenizer),
    "xlmroberta": (XLMRobertaConfig, XLMRobertaForSequenceClassification,
                   XLMRobertaTokenizer),
}


def set_seed(args):
    random.seed(args.seed)
    np.random.seed(args.seed)
    torch.manual_seed(args.seed)

    if args.n_gpu > 0:
        torch.cuda.manual_seed_all(args.seed)


def simple_accuracy(preds, labels):
    return (preds == labels).mean()


def select_field(features, field):
    return [[choice[field] for choice in feature.choices_features]
            for feature in features]


def train(args, train_dataset, model, tokenizer):
    """ Train the model """

    if args.local_rank in [-1, 0]:
        tensorboard_log_dir = os.path.join("tensorboard", 
            args.task_name, 
            args.data_dir,
            "_".join([args.model_name_or_path, 
                str(args.max_seq_length), 
                str(max(1,args.n_gpu)* args.gradient_accumulation_steps * args.per_gpu_train_batch_size),
                str(args.learning_rate),
                str(args.weight_decay),
                str(args.warmup_steps)]),
            str(args.seed)
            )
        logger.info("Tensorboard dir: %s", tensorboard_log_dir)
        tb_writer = SummaryWriter(log_dir=tensorboard_log_dir)

    args.train_batch_size = args.per_gpu_train_batch_size * max(1, args.n_gpu)
    train_sampler = RandomSampler(
        train_dataset) if args.local_rank == -1 else DistributedSampler(
            train_dataset)
    train_dataloader = DataLoader(
        train_dataset, sampler=train_sampler, batch_size=args.train_batch_size)

    if args.max_steps > 0:
        t_total = args.max_steps
        args.num_train_epochs = args.max_steps // (
            len(train_dataloader) // args.gradient_accumulation_steps) + 1
    else:
        t_total = len(
            train_dataloader
        ) // args.gradient_accumulation_steps * args.num_train_epochs

    # Prepare optimizer and schedule (linear warmup and decay)
    no_decay = ["bias", "LayerNorm.weight"]
    optimizer_grouped_parameters = [
        {
            "params": [
                p for n, p in model.named_parameters()

                if not any(nd in n for nd in no_decay)
            ],
            "weight_decay":
            args.weight_decay,
        },
        {
            "params": [
                p for n, p in model.named_parameters()

                if any(nd in n for nd in no_decay)
            ],
            "weight_decay":
            0.0
        },
    ]

    optimizer = AdamW(
        optimizer_grouped_parameters,
        lr=args.learning_rate,
        eps=args.adam_epsilon)
    scheduler = get_linear_schedule_with_warmup(
        optimizer,
        num_warmup_steps=args.warmup_steps,
        num_training_steps=t_total)

    # Check if saved optimizer or scheduler states exist

    if args.resume:
        opt_path = os.path.join(args.model_name_or_path, "optimizer.pt")
        sch_path = os.path.join(args.model_name_or_path, "scheduler.pt")

        if os.path.isfile(opt_path) and os.path.isfile(sch_path):
            # Load in optimizer and scheduler states
            optimizer.load_state_dict(torch.load(opt_path))
            scheduler.load_state_dict(torch.load(sch_path))
        else:
            raise RuntimeError(
                f"--resume was set but there are no optimizer and scheduler states at {opt_path} and {sch_path}"
            )

    else:
        logger.info(
            "Not checking for optimizer and scheduler state as --resume was not set. Starting afresh"
        )

    if args.fp16:
        try:
            from apex import amp
        except ImportError:
            raise ImportError(
                "Please install apex from https://www.github.com/nvidia/apex to use fp16 training."
            )
        model, optimizer = amp.initialize(
            model, optimizer, opt_level=args.fp16_opt_level)

    # multi-gpu training (should be after apex fp16 initialization)

    if args.n_gpu > 1:
        model = torch.nn.DataParallel(model)

    # Distributed training (should be after apex fp16 initialization)

    if args.local_rank != -1:
        model = torch.nn.parallel.DistributedDataParallel(
            model,
            device_ids=[args.local_rank],
            output_device=args.local_rank,
            find_unused_parameters=True,
        )

    # Train!
    logger.info("***** Running training *****")
    logger.info("  Num examples = %d", len(train_dataset))
    logger.info("  Num Epochs = %d", args.num_train_epochs)
    logger.info("  Instantaneous batch size per GPU = %d",
                args.per_gpu_train_batch_size)
    logger.info(
        "  Total train batch size (w. parallel, distributed & accumulation) = %d",
        args.train_batch_size * args.gradient_accumulation_steps
        * (torch.distributed.get_world_size() if args.local_rank != -1 else 1),
    )
    logger.info("  Gradient Accumulation steps = %d",
                args.gradient_accumulation_steps)
    logger.info("  Total optimization steps = %d", t_total)

    global_step = 0
    epochs_trained = 0
    steps_trained_in_current_epoch = 0
    # Check if continuing training from a checkpoint

    if args.resume:
        if not args.global_step:
            raise ValueError(
                "--global_step (int) has to be set when using --resume")
        global_step = args.global_step
        epochs_trained = global_step // (
            len(train_dataloader) // args.gradient_accumulation_steps)
        steps_trained_in_current_epoch = global_step % (
            len(train_dataloader) // args.gradient_accumulation_steps)
        #
        logger.info(
            "  Continuing training from checkpoint, will skip to saved global_step"
        )
        logger.info("  Continuing training from epoch %d", epochs_trained)
        logger.info("  Continuing training from global step %d", global_step)
        logger.info("  Will skip the first %d steps in the first epoch",
                    steps_trained_in_current_epoch)

    tr_loss, logging_loss = 0.0, 0.0
    model.zero_grad()
    train_iterator = trange(
        epochs_trained,
        int(args.num_train_epochs),
        desc="Epoch",
        disable=args.local_rank not in [-1, 0],
    )
    set_seed(args)  # Added here for reproductibility

    for _ in train_iterator:
        epoch_iterator = tqdm(
            train_dataloader,
            desc="Iteration",
            disable=args.local_rank not in [-1, 0])

        for step, batch in enumerate(epoch_iterator):

            # Skip past any already trained steps if resuming training

            if steps_trained_in_current_epoch > 0:
                steps_trained_in_current_epoch -= 1

                continue

            model.train()
            batch = tuple(t.to(args.device) for t in batch)
            inputs = {
                "input_ids": batch[0],
                "attention_mask": batch[1],
                "labels": batch[3]
            }

            if args.model_type != "distilbert":
                inputs["token_type_ids"] = (
                    batch[2]

                    if args.model_type in ["bert", "xlnet", "albert"] else None
                )  # XLM, DistilBERT, RoBERTa, and XLM-RoBERTa don't use segment_ids
            outputs = model(**inputs)
            loss = outputs[
                0]  # model outputs are always tuple in transformers (see doc)

            if args.n_gpu > 1:
                loss = loss.mean(
                )  # mean() to average on multi-gpu parallel training

            if args.gradient_accumulation_steps > 1:
                loss = loss / args.gradient_accumulation_steps

            if args.fp16:
                with amp.scale_loss(loss, optimizer) as scaled_loss:
                    scaled_loss.backward()
            else:
                loss.backward()

            tr_loss += loss.item()

            if (step + 1) % args.gradient_accumulation_steps == 0:
                if args.fp16:
                    torch.nn.utils.clip_grad_norm_(
                        amp.master_params(optimizer), args.max_grad_norm)
                else:
                    torch.nn.utils.clip_grad_norm_(model.parameters(),
                                                   args.max_grad_norm)

                optimizer.step()
                scheduler.step()  # Update learning rate schedule
                model.zero_grad()
                global_step += 1

                if args.local_rank in [
                        -1, 0
                ] and args.logging_steps > 0 and global_step % args.logging_steps == 0:
                    logs = {}

                    if (
                            args.local_rank == -1
                            and args.evaluate_during_training
                    ):  # Only evaluate when single GPU otherwise metrics may not average well
                        results = evaluate(args, model, tokenizer)

                        for key, value in results.items():
                            logs[key] = value

                    loss_scalar = (tr_loss - logging_loss) / args.logging_steps
                    learning_rate_scalar = scheduler.get_lr()[0]
                    logs["lr"] = learning_rate_scalar
                    logs["train_loss"] = loss_scalar
                    logging_loss = tr_loss

                    logger.info(
                        "Performance at global step: %s",
                        str(global_step),
                    )
                    for key, value in logs.items():
                        logger.info("  %s = %s", key, str(value))
                        tb_writer.add_scalar(key, value, global_step)
<<<<<<< HEAD
                    print(json.dumps({**logs, **{"step": global_step}}))

=======
                    # print(json.dumps({**logs, **{"step": global_step}}))
>>>>>>> b63ed3c5
                    if args.wandb:
                        wandb_log({**logs, **{"step": global_step}})

                if args.local_rank in [
                        -1, 0
                ] and args.save_steps > 0 and global_step % args.save_steps == 0:
                    # Save model checkpoint
                    output_dir = os.path.join(
                        args.output_dir, "checkpoint-{}".format(global_step))

                    if not os.path.exists(output_dir):
                        os.makedirs(output_dir)
                    model_to_save = (
                        model.module if hasattr(model, "module") else model
                    )  # Take care of distributed/parallel training
                    model_to_save.save_pretrained(output_dir)
                    tokenizer.save_pretrained(output_dir)

                    torch.save(args,
                               os.path.join(output_dir, "training_args.bin"))
                    logger.info("Saving model checkpoint to %s", output_dir)

                    torch.save(optimizer.state_dict(),
                               os.path.join(output_dir, "optimizer.pt"))
                    torch.save(scheduler.state_dict(),
                               os.path.join(output_dir, "scheduler.pt"))
                    logger.info("Saving optimizer and scheduler states to %s",
                                output_dir)

            if args.max_steps > 0 and global_step > args.max_steps:
                epoch_iterator.close()

                break

        if args.max_steps > 0 and global_step > args.max_steps:
            train_iterator.close()

            break

    if args.local_rank in [-1, 0]:
        tb_writer.close()

    return global_step, tr_loss / global_step


def evaluate(args, model, tokenizer, prefix=""):
    # Loop to handle MNLI double evaluation (matched, mis-matched)
    eval_task_names = (args.task_name, )
    eval_outputs_dirs = (args.output_dir, )

    results = {}

    for eval_task, eval_output_dir in zip(eval_task_names, eval_outputs_dirs):
        eval_dataset = load_and_cache_examples(
            args, eval_task, tokenizer, evaluate=True)

        if not os.path.exists(eval_output_dir) and args.local_rank in [-1, 0]:
            os.makedirs(eval_output_dir)

        args.eval_batch_size = args.per_gpu_eval_batch_size * max(
            1, args.n_gpu)
        # Note that DistributedSampler samples randomly
        eval_sampler = SequentialSampler(eval_dataset)
        eval_dataloader = DataLoader(
            eval_dataset,
            sampler=eval_sampler,
            batch_size=args.eval_batch_size)

        # multi-gpu eval

        if args.n_gpu > 1 and not isinstance(model, torch.nn.DataParallel):
            model = torch.nn.DataParallel(model)

        # Eval!
        logger.info("***** Running evaluation {} *****".format(prefix))
        logger.info("  Num examples = %d", len(eval_dataset))
        logger.info("  Batch size = %d", args.eval_batch_size)
        eval_loss = 0.0
        nb_eval_steps = 0
        scores = None
        out_label_ids = None

        for batch in eval_dataloader:
            model.eval()
            batch = tuple(t.to(args.device) for t in batch)

            with torch.no_grad():
                inputs = {
                    "input_ids": batch[0],
                    "attention_mask": batch[1],
                    "labels": batch[3]
                }

                if args.model_type != "distilbert":
                    inputs["token_type_ids"] = (
                        batch[2] if args.model_type in [
                            "bert", "xlnet", "albert"
                        ] else None
                    )  # XLM, DistilBERT, RoBERTa, and XLM-RoBERTa don't use segment_ids
                outputs = model(**inputs)
                tmp_eval_loss, logits = outputs[:2]

                eval_loss += tmp_eval_loss.mean().item()
            nb_eval_steps += 1

            if scores is None:
                scores = logits.detach().cpu().numpy()
                out_label_ids = inputs["labels"].detach().cpu().numpy()
            else:
                scores = np.append(
                    scores, logits.detach().cpu().numpy(), axis=0)
                out_label_ids = np.append(
                    out_label_ids,
                    inputs["labels"].detach().cpu().numpy(),
                    axis=0)

        eval_loss = eval_loss / nb_eval_steps

        if args.output_mode == "classification":
            preds = np.argmax(scores, axis=1)
        elif args.output_mode == "regression":
            preds = np.squeeze(scores)
        # result = compute_metrics(eval_task, preds, out_label_ids)
        acc = simple_accuracy(preds, out_label_ids)

        if args.save_preds:
            pred_file = os.path.join(eval_output_dir, prefix, "eval_preds.txt")
            with open(pred_file, "w") as f:
                writer = csv.writer(f)
                writer.writerow(preds)
            score_file = os.path.join(eval_output_dir, prefix,
                                      "eval_scores.txt")
            with open(score_file, "w") as f:
                writer = csv.writer(f)
                writer.writerow(scores)

        result = {"eval_acc": acc, "eval_loss": eval_loss}

        results.update(result)

        output_eval_file = os.path.join(eval_output_dir, prefix,
                                        "eval_results.txt")
        with open(output_eval_file, "w") as writer:
            logger.info("***** Eval results {} *****".format(prefix))

            for key in sorted(result.keys()):
                logger.info("  %s = %s", key, str(result[key]))
                writer.write("%s = %s\n" % (key, str(result[key])))

    return results


def load_and_cache_examples(args, task, tokenizer, evaluate=False):
    if args.local_rank not in [-1, 0] and not evaluate:
        torch.distributed.barrier(
        )  # Make sure only the first process in distributed training process the dataset, and the others will use the cache

    processor = processors[task]()
    output_mode = output_modes[task]
    # Load data features from cache or dataset file
    cached_features_file = os.path.join(
        args.data_dir,
        "cached_{}_{}_{}_{}".format(
            "dev" if evaluate else "train",
            list(filter(None, args.model_name_or_path.split("/"))).pop(),
            str(args.max_seq_length),
            str(task),
        ),
    )

    if os.path.exists(cached_features_file) and not args.overwrite_cache:
        logger.info("Loading features from cached file %s",
                    cached_features_file)
        features = torch.load(cached_features_file)
    else:
        logger.info("Creating features from dataset file at %s", args.data_dir)
        label_list = processor.get_labels()

        examples = (processor.get_dev_examples(args.data_dir) if evaluate else
                    processor.get_train_examples(args.data_dir))
        features = convert_examples_to_features[task](
            examples,
            tokenizer,
            label_list=label_list,
            max_length=args.max_seq_length,
            output_mode=output_mode,
            pad_on_left=bool(
                args.model_type in ["xlnet"]),  # pad on the left for xlnet
            pad_token=tokenizer.convert_tokens_to_ids(
                [tokenizer.pad_token])[0],
            pad_token_segment_id=4 if args.model_type in ["xlnet"] else 0,
            no_passage=args.no_passage,
        )

        if args.local_rank in [-1, 0]:
            logger.info("Saving features into cached file %s",
                        cached_features_file)
            torch.save(features, cached_features_file)

    if args.local_rank == 0 and not evaluate:
        torch.distributed.barrier(
        )  # Make sure only the first process in distributed training process the dataset, and the others will use the cache

    # Convert to Tensors and build dataset

    if task in ['nli']:
        all_input_ids = torch.tensor([f.input_ids for f in features],
                                     dtype=torch.long)
        all_attention_mask = torch.tensor([f.attention_mask for f in features],
                                          dtype=torch.long)
        all_token_type_ids = torch.tensor([f.token_type_ids for f in features],
                                          dtype=torch.long)

        if output_mode == "classification":
            all_labels = torch.tensor([f.label for f in features],
                                      dtype=torch.long)
        elif output_mode == "regression":
            all_labels = torch.tensor([f.label for f in features],
                                      dtype=torch.float)
    elif task in ['race2nli', 'dream2nli']:

        all_input_ids = torch.tensor(
            select_field(features, "input_ids"), dtype=torch.long)
        all_attention_mask = torch.tensor(
            select_field(features, "input_mask"), dtype=torch.long)
        all_token_type_ids = torch.tensor(
            select_field(features, "segment_ids"), dtype=torch.long)
        all_labels = torch.tensor([f.label for f in features],
                                  dtype=torch.long)

    dataset = TensorDataset(all_input_ids, all_attention_mask,
                            all_token_type_ids, all_labels)

    return dataset


def main():
    parser = argparse.ArgumentParser()

    # Required parameters
    parser.add_argument(
        "--data_dir",
        default=None,
        type=str,
        required=True,
        help="The input data dir. Should contain the .tsv files (or other data files) for the task.",
    )
    parser.add_argument(
        "--model_type",
        default=None,
        type=str,
        required=True,
        help="Model type selected in the list: " + ", ".join(
            MODEL_CLASSES.keys()),
    )
    parser.add_argument(
        "--model_name_or_path",
        default=None,
        type=str,
        required=True,
        help="Path to pre-trained model or shortcut name selected in the list: "
        + ", ".join(ALL_MODELS),
    )
    parser.add_argument(
        "--task_name",
        default=None,
        type=str,
        required=True,
        help="The name of the task to train selected in the list: "
        + ", ".join(processors.keys()),
    )
    parser.add_argument(
        "--output_dir",
        default=None,
        type=str,
        required=True,
        help="The output directory where the model predictions and checkpoints will be written.",
    )

    # Other parameters
    parser.add_argument(
        "--config_name",
        default="",
        type=str,
        help="Pretrained config name or path if not the same as model_name",
    )
    parser.add_argument(
        "--tokenizer_name",
        default="",
        type=str,
        help="Pretrained tokenizer name or path if not the same as model_name",
    )
    parser.add_argument(
        "--cache_dir",
        default="",
        type=str,
        help="Where do you want to store the pre-trained models downloaded from s3",
    )
    parser.add_argument(
        "--max_seq_length",
        default=128,
        type=int,
        help="The maximum total input sequence length after tokenization. Sequences longer "
        "than this will be truncated, sequences shorter will be padded.",
    )
    parser.add_argument(
        "--do_train", action="store_true", help="Whether to run training.")
    parser.add_argument(
        "--do_eval",
        action="store_true",
        help="Whether to run eval on the dev set.")
    parser.add_argument(
        "--do_test",
        action="store_true",
        help="Whether to run test on the test set")
    parser.add_argument(
        "--save_preds",
        action="store_true",
        help="Whether to save predictions.")
    parser.add_argument(
        "--evaluate_during_training",
        action="store_true",
        help="Rul evaluation during training at each logging step.",
    )
    parser.add_argument(
        "--do_lower_case",
        action="store_true",
        help="Set this flag if you are using an uncased model.",
    )
    parser.add_argument(
        "--no_passage",
        action="store_true",
        help="Set this flag if you training only using answer options. This can be used to validate model behavior and to check if options don't leak the answer."
    )

    parser.add_argument(
        "--per_gpu_train_batch_size",
        default=8,
        type=int,
        help="Batch size per GPU/CPU for training.",
    )
    parser.add_argument(
        "--per_gpu_eval_batch_size",
        default=8,
        type=int,
        help="Batch size per GPU/CPU for evaluation.",
    )
    parser.add_argument(
        "--gradient_accumulation_steps",
        type=int,
        default=1,
        help="Number of updates steps to accumulate before performing a backward/update pass.",
    )
    parser.add_argument(
        "--learning_rate",
        default=5e-5,
        type=float,
        help="The initial learning rate for Adam.")
    parser.add_argument(
        '--class_weights',
        type=float,
        nargs='+',
        help='Class weights for loss calculation')
    parser.add_argument(
        "--weight_decay",
        default=0.0,
        type=float,
        help="Weight decay if we apply some.")
    parser.add_argument(
        "--adam_epsilon",
        default=1e-8,
        type=float,
        help="Epsilon for Adam optimizer.")
    parser.add_argument(
        "--max_grad_norm", default=1.0, type=float, help="Max gradient norm.")
    parser.add_argument(
        "--num_train_epochs",
        default=3.0,
        type=float,
        help="Total number of training epochs to perform.",
    )
    parser.add_argument(
        "--max_steps",
        default=-1,
        type=int,
        help="If > 0: set total number of training steps to perform. Override num_train_epochs.",
    )
    parser.add_argument(
        "--warmup_steps",
        default=0,
        type=int,
        help="Linear warmup over warmup_steps.")

    parser.add_argument(
        "--logging_steps",
        type=int,
        default=50,
        help="Log every X updates steps.")
    parser.add_argument(
        "--save_steps",
        type=int,
        default=50,
        help="Save checkpoint every X updates steps.")
    parser.add_argument(
        "--eval_all_checkpoints",
        action="store_true",
        help="Evaluate all checkpoints starting with the same prefix as model_name ending and ending with step number",
    )
    parser.add_argument(
        "--no_cuda",
        action="store_true",
        help="Avoid using CUDA when available")
    parser.add_argument(
        "--overwrite_output_dir",
        action="store_true",
        help="Overwrite the content of the output directory",
    )
    parser.add_argument(
        "--overwrite_cache",
        action="store_true",
        help="Overwrite the cached training and evaluation sets",
    )
    parser.add_argument(
        '--resume',
        action='store_true',
        help="set this if you want to resume training "
        "using saved scheduler and optimizer states")
    parser.add_argument(
        '--global_step',
        type=int,
        help="Global step number to resume from. "
        "Has to be passed when using --resume")
    parser.add_argument(
        "--seed", type=int, default=42, help="random seed for initialization")

    parser.add_argument(
        "--fp16",
        action="store_true",
        help="Whether to use 16-bit (mixed) precision (through NVIDIA apex) instead of 32-bit",
    )
    parser.add_argument(
        "--fp16_opt_level",
        type=str,
        default="O1",
        help="For fp16: Apex AMP optimization level selected in ['O0', 'O1', 'O2', and 'O3']."
        "See details at https://nvidia.github.io/apex/amp.html",
    )
    parser.add_argument(
        "--local_rank",
        type=int,
        default=-1,
        help="For distributed training: local_rank")
    parser.add_argument(
        "--server_ip", type=str, default="", help="For distant debugging.")
    parser.add_argument(
        "--server_port", type=str, default="", help="For distant debugging.")

    parser.add_argument(
        "--wandb", action="store_true", help="Use wandb or not")
    parser.add_argument(
        '--wandb_project',
        default="",
        help="To set project if using non default project")
    parser.add_argument("--wandb_run_name", default="")
    parser.add_argument(
        "--tags",
        default="",
        help="comma seperated (no space) list of tags for the run")

    args = parser.parse_args()

    if args.wandb:
        args.tags = ','.join([args.task_name] + args.tags.split(","))
        wandb_init(args)
        args = reset_output_dir(args) if not (args.do_eval
                                              or args.do_test) else args

    if (os.path.exists(args.output_dir) and os.listdir(args.output_dir)
            and args.do_train and not args.overwrite_output_dir):
        raise ValueError(
            "Output directory ({}) already exists and is not empty. Use --overwrite_output_dir to overcome."
            .format(args.output_dir))

    # Setup distant debugging if needed

    if args.server_ip and args.server_port:
        # Distant debugging - see https://code.visualstudio.com/docs/python/debugging#_attach-to-a-local-script
        import ptvsd

        print("Waiting for debugger attach")
        ptvsd.enable_attach(
            address=(args.server_ip, args.server_port), redirect_output=True)
        ptvsd.wait_for_attach()

    # Setup CUDA, GPU & distributed training

    if args.local_rank == -1 or args.no_cuda:
        device = torch.device("cuda" if torch.cuda.is_available()
                              and not args.no_cuda else "cpu")
        args.n_gpu = torch.cuda.device_count()
    else:  # Initializes the distributed backend which will take care of sychronizing nodes/GPUs
        torch.cuda.set_device(args.local_rank)
        device = torch.device("cuda", args.local_rank)
        torch.distributed.init_process_group(backend="nccl")
        args.n_gpu = 1
    args.device = device

    # Setup logging
    logging.basicConfig(
        format="%(asctime)s - %(levelname)s - %(name)s -   %(message)s",
        datefmt="%m/%d/%Y %H:%M:%S",
        level=logging.INFO if args.local_rank in [-1, 0] else logging.WARN,
    )
    logger.warning(
        "Process rank: %s, device: %s, n_gpu: %s, distributed training: %s, 16-bits training: %s",
        args.local_rank,
        device,
        args.n_gpu,
        bool(args.local_rank != -1),
        args.fp16,
    )
    logger.info(f"Using  {args.n_gpu} gpus")

    # Set seed
    set_seed(args)

    # Prepare NLI task
    args.task_name = args.task_name.lower()

    if args.task_name not in processors:
        raise ValueError("Task not found: %s" % (args.task_name))
    processor = processors[args.task_name]()
    args.output_mode = output_modes[args.task_name]
    label_list = processor.get_labels()
    num_labels = len(label_list)

    # Load pretrained model and tokenizer

    if args.local_rank not in [-1, 0]:
        torch.distributed.barrier(
        )  # Make sure only the first process in distributed training will download model & vocab

    args.model_type = args.model_type.lower()
    config_class, model_class, tokenizer_class = MODEL_CLASSES[args.model_type]
    config = config_class.from_pretrained(
        args.config_name if args.config_name else args.model_name_or_path,
        num_labels=num_labels,
        finetuning_task=args.task_name,
        cache_dir=args.cache_dir if args.cache_dir else None,
    )
    tokenizer = tokenizer_class.from_pretrained(
        args.tokenizer_name

        if args.tokenizer_name else args.model_name_or_path,
        do_lower_case=args.do_lower_case,
        cache_dir=args.cache_dir if args.cache_dir else None,
    )
    model, loading_info = model_class.from_pretrained(
        args.model_name_or_path,
        from_tf=bool(".ckpt" in args.model_name_or_path),
        config=config,
        cache_dir=args.cache_dir if args.cache_dir else None,
        output_loading_info=True,
    )

    for k, v in loading_info.items():
        if v:
            logger.warn(f"Issue with loading...")
            logger.warn(f"{k}: {v}")

    # set class weights on the model

    if hasattr(model, 'class_weights'):
        model.class_weights = args.class_weights
        logger.info(f'Set class weights to {model.class_weights}')
    else:
        if args.class_weights is not None:
            logger.warn(
                'Class weights supplied but model does not have attribute class_weights'
            )

    if args.local_rank == 0:
        torch.distributed.barrier(
        )  # Make sure only the first process in distributed training will download model & vocab

    model.to(args.device)

    logger.info("Training/evaluation parameters %s", args)

    # Training

    if args.do_train:
        train_dataset = load_and_cache_examples(
            args, args.task_name, tokenizer, evaluate=False)
        global_step, tr_loss = train(args, train_dataset, model, tokenizer)
        logger.info(" global_step = %s, average loss = %s", global_step,
                    tr_loss)

    # Saving best-practices: if you use defaults names for the model, you can reload it using from_pretrained()

    if args.do_train and (args.local_rank == -1
                          or torch.distributed.get_rank() == 0):
        # Create output directory if needed

        if not os.path.exists(args.output_dir) and args.local_rank in [-1, 0]:
            os.makedirs(args.output_dir)

        logger.info("Saving model checkpoint to %s", args.output_dir)
        # Save a trained model, configuration and tokenizer using `save_pretrained()`.
        # They can then be reloaded using `from_pretrained()`
        model_to_save = (model.module if hasattr(model, "module") else model
                         )  # Take care of distributed/parallel training
        model_to_save.save_pretrained(args.output_dir)
        tokenizer.save_pretrained(args.output_dir)

        # Good practice: save your training arguments together with the trained model
        torch.save(args, os.path.join(args.output_dir, "training_args.bin"))

        # Load a trained model and vocabulary that you have fine-tuned
        model = model_class.from_pretrained(args.output_dir)
        tokenizer = tokenizer_class.from_pretrained(args.output_dir)
        model.to(args.device)

    # Evaluation
    results = {}

    if args.do_eval and args.local_rank in [-1, 0]:
        tokenizer = tokenizer_class.from_pretrained(
            args.output_dir, do_lower_case=args.do_lower_case)
        checkpoints = [args.output_dir]

        if args.eval_all_checkpoints:
            checkpoints = list(
                os.path.dirname(c) for c in sorted(
                    glob.glob(
                        args.output_dir + "/**/" + WEIGHTS_NAME,
                        recursive=True)))
            logging.getLogger("transformers.modeling_utils").setLevel(
                logging.WARN)  # Reduce logging
        logger.info("Evaluate the following checkpoints: %s", checkpoints)

        for checkpoint in checkpoints:
            true_checkpoint = False

            if checkpoint.find("checkpoint") != -1:
                true_checkpoint = True

            global_step = checkpoint.split("-")[-1] if true_checkpoint else ""
            # if we find multiple checkpoints, means the output_dir is
            # parent of all ckpt dirs. We need the prefix then.
            prefix = checkpoint.split("/")[-1] if len(checkpoints) > 1 else ""

            model = model_class.from_pretrained(checkpoint)
            model.to(args.device)

            result = evaluate(args, model, tokenizer, prefix=prefix)

            if global_step and args.wandb:
                step = None
                logger.info(
                    f"Global step type={type(global_step)}, value= {global_step}"
                )
                try:
                    step = int(global_step)
                except ValueError as e:
                    logger.warning(e)
                    try:
                        step = json.loads('{"' + global_step)["step"]
                    except json.decoder.JSONDecodeError as je:
                        logger.warning(je)
                        logger.warning("not logging to wandb")

                if step is not None:
                    wandb_log(result, step=step)
            result = dict(
                (k + "_{}".format(global_step), v) for k, v in result.items())
            results.update(result)

    if args.do_test and args.local_rank in [-1, 0]:
        if not args.do_train:
            args.output_dir = args.model_name_or_path
        checkpoints = [args.output_dir]
        # if args.eval_all_checkpoints: # can not use this to do test!!
        #     checkpoints = list(os.path.dirname(c) for c in sorted(glob.glob(args.output_dir + '/**/' + WEIGHTS_NAME, recursive=True)))
        #     logging.getLogger("transformers.modeling_utils").setLevel(logging.WARN)  # Reduce logging
        logger.info("Evaluate the following checkpoints: %s", checkpoints)

        for checkpoint in checkpoints:
            global_step = checkpoint.split(
                "-")[-1] if len(checkpoints) > 1 else ""
            prefix = checkpoint.split(
                "/")[-1] if len(checkpoints) > 1 and checkpoint.find(
                    "checkpoint") != -1 else ""

            model = model_class.from_pretrained(checkpoint)
            model.to(args.device)
            result = evaluate(args, model, tokenizer, prefix=prefix, test=True)
            result = dict(
                (k + "_{}".format(global_step), v) for k, v in result.items())
            results.update(result)

    return results


if __name__ == "__main__":
    main()<|MERGE_RESOLUTION|>--- conflicted
+++ resolved
@@ -163,17 +163,17 @@
     """ Train the model """
 
     if args.local_rank in [-1, 0]:
-        tensorboard_log_dir = os.path.join("tensorboard", 
-            args.task_name, 
-            args.data_dir,
-            "_".join([args.model_name_or_path, 
-                str(args.max_seq_length), 
-                str(max(1,args.n_gpu)* args.gradient_accumulation_steps * args.per_gpu_train_batch_size),
+        tensorboard_log_dir = os.path.join(
+            "tensorboard", args.task_name, args.data_dir, "_".join([
+                args.model_name_or_path,
+                str(args.max_seq_length),
+                str(
+                    max(1, args.n_gpu) * args.gradient_accumulation_steps
+                    * args.per_gpu_train_batch_size),
                 str(args.learning_rate),
                 str(args.weight_decay),
-                str(args.warmup_steps)]),
-            str(args.seed)
-            )
+                str(args.warmup_steps)
+            ]), str(args.seed))
         logger.info("Tensorboard dir: %s", tensorboard_log_dir)
         tb_writer = SummaryWriter(log_dir=tensorboard_log_dir)
 
@@ -403,15 +403,11 @@
                         "Performance at global step: %s",
                         str(global_step),
                     )
+
                     for key, value in logs.items():
                         logger.info("  %s = %s", key, str(value))
                         tb_writer.add_scalar(key, value, global_step)
-<<<<<<< HEAD
-                    print(json.dumps({**logs, **{"step": global_step}}))
-
-=======
-                    # print(json.dumps({**logs, **{"step": global_step}}))
->>>>>>> b63ed3c5
+
                     if args.wandb:
                         wandb_log({**logs, **{"step": global_step}})
 
